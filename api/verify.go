package api

import (
	"context"
	"encoding/json"
	"errors"
	"net/http"
	"net/url"
	"strconv"
	"time"

	"github.com/netlify/gotrue/models"
	"github.com/netlify/gotrue/storage"
	"github.com/sethvargo/go-password/password"
)

var (
	// used below to specify need to return answer to user via specific redirect
	redirectWithQueryError = errors.New("need return answer with query params")
)

const (
<<<<<<< HEAD
	signupVerification      = "signup"
	recoveryVerification    = "recovery"
	inviteVerification      = "invite"
	magicLinkVerification   = "magiclink"
	emailChangeVerification = "email_change"
=======
	signupVerification    = "signup"
	recoveryVerification  = "recovery"
	inviteVerification    = "invite"
	magicLinkVerification = "magiclink"
	smsVerification       = "sms"
>>>>>>> 5ea89874
)

// VerifyParams are the parameters the Verify endpoint accepts
type VerifyParams struct {
	Type       string `json:"type"`
	Token      string `json:"token"`
	Password   string `json:"password"`
	Phone      string `json:"phone"`
	RedirectTo string `json:"redirect_to"`
}

// Verify exchanges a confirmation or recovery token to a refresh token
func (a *API) Verify(w http.ResponseWriter, r *http.Request) error {
	ctx := r.Context()
	config := a.getConfig(ctx)

	params := &VerifyParams{}
	cookie := r.Header.Get(useCookieHeader)

	switch r.Method {
	// GET only supports signup type
	case "GET":
		params.Token = r.FormValue("token")
		params.Password = ""
		params.Type = r.FormValue("type")
		params.RedirectTo = a.getRedirectURLOrReferrer(r, r.FormValue("redirect_to"))
	case "POST":
		jsonDecoder := json.NewDecoder(r.Body)
		if err := jsonDecoder.Decode(params); err != nil {
			return badRequestError("Could not read verification params: %v", err)
		}
	default:
		unprocessableEntityError("Sorry, only GET and POST methods are supported.")
	}

	if params.Token == "" {
		return unprocessableEntityError("Verify requires a token")
	}

	var (
		user  *models.User
		err   error
		token *AccessTokenResponse
	)

	err = a.db.Transaction(func(tx *storage.Connection) error {
		var terr error
		switch params.Type {
		case signupVerification:
			user, terr = a.signupVerify(ctx, tx, params)
		case inviteVerification:
			user, terr = a.signupVerify(ctx, tx, params)
		case recoveryVerification, magicLinkVerification:
			user, terr = a.recoverVerify(ctx, tx, params)
<<<<<<< HEAD
		case emailChangeVerification:
			user, terr = a.emailChangeVerify(ctx, tx, params)
=======
		case smsVerification:
			if params.Phone == "" {
				return unprocessableEntityError("Sms Verification requires a phone number")
			}
			params.Phone = a.formatPhoneNumber(params.Phone)
			if isValid := a.validateE164Format(params.Phone); !isValid {
				return unprocessableEntityError("Invalid phone number format")
			}
			aud := a.requestAud(ctx, r)
			user, terr = a.smsVerify(ctx, tx, params, aud)
>>>>>>> 5ea89874
		default:
			return unprocessableEntityError("Verify requires a verification type")
		}

		if terr != nil {
			var e *HTTPError
			if errors.As(terr, &e) {
				if errors.Is(e.InternalError, redirectWithQueryError) {
					rurl := a.prepErrorRedirectURL(e, r, params.RedirectTo)
					http.Redirect(w, r, rurl, http.StatusFound)
					return nil
				}
			}
			return terr
		}

		token, terr = a.issueRefreshToken(ctx, tx, user)
		if terr != nil {
			return terr
		}

		if cookie != "" && config.Cookie.Duration > 0 {
			if terr = a.setCookieToken(config, token.Token, cookie == useSessionCookie, w); terr != nil {
				return internalServerError("Failed to set JWT cookie. %s", terr)
			}
		}
		return nil
	})
	if err != nil {
		return err
	}

	// GET requests should return to the app site after confirmation
	switch r.Method {
	case "GET":
		rurl := params.RedirectTo
		if token != nil {
			q := url.Values{}
			q.Set("access_token", token.Token)
			q.Set("token_type", token.TokenType)
			q.Set("expires_in", strconv.Itoa(token.ExpiresIn))
			q.Set("refresh_token", token.RefreshToken)
			q.Set("type", params.Type)
			rurl += "#" + q.Encode()
		}
		http.Redirect(w, r, rurl, http.StatusSeeOther)
	case "POST":
		return sendJSON(w, http.StatusOK, token)
	}

	return nil
}

func (a *API) signupVerify(ctx context.Context, conn *storage.Connection, params *VerifyParams) (*models.User, error) {
	instanceID := getInstanceID(ctx)
	config := a.getConfig(ctx)

	user, err := models.FindUserByConfirmationToken(conn, params.Token)
	if err != nil {
		if models.IsNotFoundError(err) {
			return nil, notFoundError(err.Error()).WithInternalError(redirectWithQueryError)
		}
		return nil, internalServerError("Database error finding user").WithInternalError(err)
	}

	nextDay := user.ConfirmationSentAt.Add(24 * time.Hour)
	if user.ConfirmationSentAt != nil && time.Now().After(nextDay) {
		return nil, expiredTokenError("Confirmation token expired")
	}

	err = conn.Transaction(func(tx *storage.Connection) error {
		var terr error
		if user.EncryptedPassword == "" {
			if user.InvitedAt != nil {
				// sign them up with temporary password, and require application
				// to present the user with a password set form
				password, err := password.Generate(64, 10, 0, false, true)
				if err != nil {
					internalServerError("error creating user").WithInternalError(err)
				}
				if terr = user.UpdatePassword(tx, password); terr != nil {
					return internalServerError("Error storing password").WithInternalError(terr)
				}
			}
		}

		if terr = models.NewAuditLogEntry(tx, instanceID, user, models.UserSignedUpAction, nil); terr != nil {
			return terr
		}

		if terr = triggerEventHooks(ctx, tx, SignupEvent, user, instanceID, config); terr != nil {
			return terr
		}

		if terr = user.Confirm(tx); terr != nil {
			return internalServerError("Error confirming user").WithInternalError(terr)
		}
		return nil
	})
	if err != nil {
		return nil, err
	}
	return user, nil
}

func (a *API) recoverVerify(ctx context.Context, conn *storage.Connection, params *VerifyParams) (*models.User, error) {
	instanceID := getInstanceID(ctx)
	config := a.getConfig(ctx)
	user, err := models.FindUserByRecoveryToken(conn, params.Token)
	if err != nil {
		if models.IsNotFoundError(err) {
			return nil, notFoundError(err.Error()).WithInternalError(redirectWithQueryError)
		}
		return nil, internalServerError("Database error finding user").WithInternalError(err)
	}

	nextDay := user.RecoverySentAt.Add(24 * time.Hour)
	if user.RecoverySentAt != nil && time.Now().After(nextDay) {
		return nil, expiredTokenError("Recovery token expired").WithInternalError(redirectWithQueryError)
	}

	err = conn.Transaction(func(tx *storage.Connection) error {
		var terr error
		if terr = user.Recover(tx); terr != nil {
			return terr
		}
		if !user.IsConfirmed() {
			if terr = models.NewAuditLogEntry(tx, instanceID, user, models.UserSignedUpAction, nil); terr != nil {
				return terr
			}

			if terr = triggerEventHooks(ctx, tx, SignupEvent, user, instanceID, config); terr != nil {
				return terr
			}
			if terr = user.Confirm(tx); terr != nil {
				return terr
			}
		}
		return nil
	})

	if err != nil {
		return nil, internalServerError("Database error updating user").WithInternalError(err)
	}
	return user, nil
}

func (a *API) smsVerify(ctx context.Context, conn *storage.Connection, params *VerifyParams, aud string) (*models.User, error) {
	instanceID := getInstanceID(ctx)
	config := a.getConfig(ctx)
	user, err := models.FindUserByPhoneAndAudience(conn, instanceID, params.Phone, aud)
	if err != nil {
		if models.IsNotFoundError(err) {
			return nil, notFoundError(err.Error()).WithInternalError(redirectWithQueryError)
		}
		return nil, internalServerError("Database error finding user").WithInternalError(err)
	}
	now := time.Now()
	expiresAt := user.ConfirmationSentAt.Add(time.Second * time.Duration(config.Sms.OtpExp))

	// check if token has expired or is invalid
	if isOtpValid := now.Before(expiresAt) && params.Token == user.ConfirmationToken; !isOtpValid {
		return nil, expiredTokenError("Otp has expired or is invalid")
	}

	err = conn.Transaction(func(tx *storage.Connection) error {
		var terr error
		if terr = models.NewAuditLogEntry(tx, instanceID, user, models.UserSignedUpAction, nil); terr != nil {
			return terr
		}

		if terr = triggerEventHooks(ctx, tx, SignupEvent, user, instanceID, config); terr != nil {
			return terr
		}

		if terr = user.ConfirmPhone(tx); terr != nil {
			return internalServerError("Error confirming user").WithInternalError(terr)
		}
		return nil
	})
	if err != nil {
		return nil, err
	}
	return user, nil
}

func (a *API) prepErrorRedirectURL(err *HTTPError, r *http.Request, rurl string) string {
	q := url.Values{}

	log := getLogEntry(r)
	log.Error(err.Message)

	if str, ok := oauthErrorMap[err.Code]; ok {
		q.Set("error", str)
	}
	q.Set("error_code", strconv.Itoa(err.Code))
	q.Set("error_description", err.Message)
	return rurl + "#" + q.Encode()
}

func (a *API) emailChangeVerify(ctx context.Context, conn *storage.Connection, params *VerifyParams) (*models.User, error) {
	instanceID := getInstanceID(ctx)
	config := a.getConfig(ctx)
	user, err := models.FindUserByEmailChangeToken(conn, params.Token)
	if err != nil {
		if models.IsNotFoundError(err) {
			return nil, notFoundError(err.Error()).WithInternalError(redirectWithQueryError)
		}
		return nil, internalServerError("Database error finding user").WithInternalError(err)
	}

	nextDay := user.EmailChangeSentAt.Add(24 * time.Hour)
	if user.EmailChangeSentAt != nil && time.Now().After(nextDay) {
		return nil, expiredTokenError("Email change token expired").WithInternalError(redirectWithQueryError)
	}

	err = a.db.Transaction(func(tx *storage.Connection) error {
		var terr error

		if terr = models.NewAuditLogEntry(tx, instanceID, user, models.UserModifiedAction, nil); terr != nil {
			return terr
		}

		if terr = triggerEventHooks(ctx, tx, EmailChangeEvent, user, instanceID, config); terr != nil {
			return terr
		}

		if terr = user.ConfirmEmailChange(tx); terr != nil {
			return internalServerError("Error confirm email").WithInternalError(terr)
		}

		return nil
	})
	if err != nil {
		return nil, err
	}

	return user, nil
}<|MERGE_RESOLUTION|>--- conflicted
+++ resolved
@@ -20,19 +20,12 @@
 )
 
 const (
-<<<<<<< HEAD
 	signupVerification      = "signup"
 	recoveryVerification    = "recovery"
 	inviteVerification      = "invite"
 	magicLinkVerification   = "magiclink"
 	emailChangeVerification = "email_change"
-=======
-	signupVerification    = "signup"
-	recoveryVerification  = "recovery"
-	inviteVerification    = "invite"
-	magicLinkVerification = "magiclink"
-	smsVerification       = "sms"
->>>>>>> 5ea89874
+	smsVerification         = "sms"
 )
 
 // VerifyParams are the parameters the Verify endpoint accepts
@@ -87,10 +80,8 @@
 			user, terr = a.signupVerify(ctx, tx, params)
 		case recoveryVerification, magicLinkVerification:
 			user, terr = a.recoverVerify(ctx, tx, params)
-<<<<<<< HEAD
 		case emailChangeVerification:
 			user, terr = a.emailChangeVerify(ctx, tx, params)
-=======
 		case smsVerification:
 			if params.Phone == "" {
 				return unprocessableEntityError("Sms Verification requires a phone number")
@@ -101,7 +92,6 @@
 			}
 			aud := a.requestAud(ctx, r)
 			user, terr = a.smsVerify(ctx, tx, params, aud)
->>>>>>> 5ea89874
 		default:
 			return unprocessableEntityError("Verify requires a verification type")
 		}
